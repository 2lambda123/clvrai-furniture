--- conflicted
+++ resolved
@@ -1,55 +1,42 @@
 # xyz parameters
-<<<<<<< HEAD
 fine_magnitude: 1.5
-z_finedist: 0.05              # distance between connsites at which to start fine adjustment
-z_conn_dist: 0.002            # distance between connsites at which to connect
-lat_magnitude: 20             # keep movespeed constant at 0.025
-eps: 0.01                     # max acceptable x,y,z difference
-eps_fine: 0.002               # max acceptable x,y,z difference
-=======
-fine_magnitude: 4
 z_finedist: 0.05
-z_conn_dist: 0
+z_conn_dist: 0.0
 lat_magnitude: 20
 eps: 0.01
-eps_fine: 0.001
->>>>>>> e0fd559f
+eps_fine: 0.005
 # rot parameters
 rot_magnitude: 0.2
 rot_eps: 0.04
 rot_eps_fine: 0.05
-min_rot_act: 0.3
+min_rot_act: 0.1
 min_rot_act_fine: 0.01
 # general parameters
 use_closest: False
-<<<<<<< HEAD
-max_success_steps: 650            # max # of steps a successful demo will take
-=======
-max_success_steps: 1000
+max_success_steps: 500
 # assembly order parameters
->>>>>>> e0fd559f
 recipe:
-        - !!python/tuple ["0_part0", "2_part2"]
-        - !!python/tuple ["1_part1", "0_part0"]
+  - !!python/tuple ["0_part0", "2_part2"]
+  - !!python/tuple ["1_part1", "0_part0"]
 
 site_recipe:
-        - !!python/tuple ["leg1-seat,0,180,conn_site", "seat-leg1,0,180,conn_site"]
-        - !!python/tuple ["leg2-leg1,0,180,conn_site", "leg1-leg2,0,180,conn_site"]
+  - !!python/tuple ["leg1-seat,0,180,conn_site", "seat-leg1,0,180,conn_site"]
+  - !!python/tuple ["leg2-leg1,0,180,conn_site", "leg1-leg2,0,180,conn_site"]
 
 grip_safepos:
-    - 
-      - [0, 0, 0.41]
-    - 
-      - [0, 0, 0.43]
+  -
+    - [0, 0, 0.41]
+  -
+    - [0, 0, 0.43]
 
 nogrip_safepos:
-    - 
-      - [0, 0, 0.1]
-    - 
-      - [0, 0, 0.1]
+  -
+    - [0, 0, 0.02]
+  -
+    - [0, 0, 0.02]
 
 grip_angles:
-    - 
-      - [0, 0, -1]
-    - 
-      - [0, 0, -1]+  -
+    - [0, 0, -1]
+  -
+    - [0, 0, -1]